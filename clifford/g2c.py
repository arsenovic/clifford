--- conflicted
+++ resolved
@@ -1,12 +1,7 @@
-<<<<<<< HEAD
-from . import Cl,conformalize
-layout_orig, blades_orig = Cl(2)
+from . import Cl, conformalize
+layout_orig, blades = Cl(2)
 layout, blades, stuff = conformalize(layout_orig)
-=======
-from . import Cl, conformalize
-layout, blades = Cl(2)
-layout, blades, stuff = conformalize(layout)
->>>>>>> 02e77e0d
+
 
 locals().update(blades)
 locals().update(stuff)